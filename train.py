import hydra
from omegaconf import DictConfig, OmegaConf
import sys
sys.path.append('./src')
from src.rsna_datasets.datasets import *
from src.trainers.effnet_trainer import *
from hydra.utils import instantiate
<<<<<<< HEAD


torch.set_float32_matmul_precision('medium')

class NpzVolumeSliceDataset(Dataset):
    """
    Dataset to load .npz image volumes and serve random 2D slices.
    """
    def __init__(self, uids, cfg, transform=None, mode="train"):

        self.uids = uids
        self.cfg = cfg

        data_path = Path(self.cfg.data_dir)

        self.train_df = pd.read_csv(data_path / "train_df.csv")
        self.label_df = pd.read_csv(data_path / "label_df.csv")

        self.num_classes = cfg.model.num_classes
        self.transform = transform

        self.mode = mode

    def __len__(self):
        return len(self.uids)

    def __getitem__(self, idx):

        uid = self.uids[idx]
        rowdf = self.train_df[self.train_df["SeriesInstanceUID"] == uid]
        labeldf = self.label_df[self.label_df["SeriesInstanceUID"] == uid]
        with np.load(f"./data/processed/{uid}.npz") as data:
            volume = data['vol'].astype(np.float32)


        if self.mode == "train":

            loc_labels = np.zeros(self.num_classes)
            label = 0

            # Load the volume from the .npz file

            if int(rowdf["Aneurysm Present"].iloc[0]) == 1:
                slice_idx = random.choice(labeldf["z"].tolist())
                class_idxs = [LABELS_TO_IDX[c] for c in  labeldf[labeldf["z"] == slice_idx]["location"]]
                # slice = volume[slice_idx]

                loc_labels[class_idxs] = 1
                label = 1

            else:
                
                items = np.arange(volume.shape[0])
                # mu = volume.shape[0] // 2
                # sigma = volume.shape[0] * 0.25
                #
                # weights = np.exp(-((items - mu) ** 2) / (2 * sigma ** 2))
                # weights /= weights.sum()

                # Sample one item
                # sample = np.random.choice(items, p=weights)
                slice_idx = np.random.choice(items)
                # slice = volume[sample, :, :]

          
            img = np.stack([ volume[max(slice_idx - 1,0)] # slice_idx - 1
                           , volume[slice_idx] # slice_idx
                           , volume[min(slice_idx + 1, volume.shape[0] - 1)] # slice_idx + 1
                           ], axis=-1)
             
         
            # Apply transforms if any (e.g., normalization, resizing)
            if self.transform:
                img = self.transform(image=img)["image"]
                
            return img, label, loc_labels

        else:
            loc_labels = np.zeros((volume.shape[0],self.num_classes))
            label = np.zeros(volume.shape[0])

            volume = self.create_rgb_slices(volume)

            if self.transform:
                volume = self.transform(image=volume)["image"]
            
            if int(rowdf["Aneurysm Present"].iloc[0]) == 1:
                for slice_idx in labeldf["z"]:
                    class_idxs = [LABELS_TO_IDX[c] for c in  labeldf[labeldf["z"] == slice_idx]["location"]]
                    loc_labels[slice_idx,class_idxs] = 1
                    label[slice_idx] = 1

            return volume, label, loc_labels

    def create_rgb_slices(self, volume):
        """
        Given a 3D volume of shape (D, H, W), create RGB-like 2D slices
        where each slice at index i is composed of slices [i-1, i, i+1].

        Args:
            volume (np.ndarray): Input 3D volume with shape (D, H, W)

        Returns:
            np.ndarray: 4D array of shape (D-2, H, W, 3) where each element is a 2D RGB-like image.
        """
        D, H, W = volume.shape
        rgb_slices = []

        for i in range(0, D):
            rgb = np.stack([volume[max(0, i - 1)], volume[i], volume[min(i + 1, D - 1)]], axis=0)  # shape (H, W, 3)
            rgb_slices.append(rgb)

        return np.stack(rgb_slices, axis=0)  # shape (D-2, H, W, 3)
            

class NpzDataModule(pl.LightningDataModule):
    def __init__(self, cfg):
        super().__init__()
       
        self.cfg = cfg

        self.train_transforms = A.Compose([
            A.Normalize(mean=(0.485, 0.456, 0.406), std=(0.229, 0.224, 0.225)),
            A.HorizontalFlip(p=0.5),
            A.ShiftScaleRotate( shift_limit=0.06, scale_limit=0.1, rotate_limit=15, p=0.7),
            A.ElasticTransform(p=0.3, alpha=10, sigma=120 * 0.05, alpha_affine=120 * 0.03),
            A.RandomBrightnessContrast(brightness_limit=0.2, contrast_limit=0.2, p=0.7),
            ToTensorV2(), # This should be the last step if needed
        ])
        self.val_transforms = A.Compose([
            A.Normalize(mean=(0.485, 0.456, 0.406), std=(0.229, 0.224, 0.225)),
        ])

    def setup(self, stage: str = None):

        data_path = Path(self.cfg.data_dir)
        df = pd.read_csv(data_path / "train_df.csv")
        train_uids = df[df["fold_id"] != self.cfg.fold_id]["SeriesInstanceUID"]
        val_uids = df[df["fold_id"] == self.cfg.fold_id]["SeriesInstanceUID"]

        self.train_dataset = NpzVolumeSliceDataset(uids=list(train_uids), cfg=self.cfg,transform=self.train_transforms)
        self.val_dataset = NpzVolumeSliceDataset(uids=list(val_uids), cfg=self.cfg, transform=self.val_transforms, mode="val")

    def train_dataloader(self):
        return DataLoader(self.train_dataset, batch_size=self.cfg.batch_size, shuffle=True, num_workers=self.cfg.num_workers, pin_memory=True)
    
    def val_dataloader(self):
        return DataLoader(self.val_dataset, batch_size=1, num_workers=self.cfg.num_workers, pin_memory=True)


class LitTimmClassifier(pl.LightningModule):
    def __init__(self, model, cfg):
        super().__init__()
        self.save_hyperparameters(ignore=['model']) # Saves args to checkpoint
        
        self.model = model
        self.cfg = cfg
        self.loc_loss_fn = torch.nn.BCEWithLogitsLoss()
        self.cls_loss_fn = torch.nn.BCEWithLogitsLoss()

        self.train_loc_auroc = torchmetrics.AUROC(task="multilabel", num_labels=13)
        self.val_loc_auroc = torchmetrics.AUROC(task="multilabel", num_labels=13)

        self.train_cls_auroc = torchmetrics.AUROC(task="binary")
        self.val_cls_auroc = torchmetrics.AUROC(task="binary")
        self.automatic_optimization = False



    def forward(self, x):
        return self.model(x)

    def training_step(self, batch, _):
        x, cls_labels, loc_labels = batch

        pred_cls, pred_locs =self(x)
        pred_cls = pred_cls.squeeze()

        loc_loss = self.loc_loss_fn(pred_locs, loc_labels)
        cls_loss = self.cls_loss_fn(pred_cls, cls_labels.float())

        loss = 3*cls_loss + loc_loss

        self.train_loc_auroc.update(pred_locs, loc_labels.long())
        self.train_cls_auroc.update(pred_cls, cls_labels.long())

        self.log('train_loss', loss, on_step=False, on_epoch=True, prog_bar=True, logger=True)
        # Log the metric object. Lightning computes and logs it at epoch end.
        self.log('train_loc_auroc', self.train_loc_auroc, on_step=False, on_epoch=True, prog_bar=True)
        self.log('train_cls_auroc', self.train_cls_auroc, on_step=False, on_epoch=True, prog_bar=True)

        
        # Manual backward pass
        opt = self.optimizers()
        opt.zero_grad()
        self.manual_backward(loss)
        opt.step()

        return loss

    def validation_step(self, sample, batch_idx):
        x,cls_labels, loc_labels = sample
        x.squeeze_()
        cls_labels.squeeze_()
        loc_labels.squeeze_()

        pred_cls = []
        pred_locs = []

        for batch_idx in range(0,x.shape[0], 64):
            pc,pl = self(x[batch_idx:batch_idx+64])
            pred_cls.append(pc)
            pred_locs.append(pl)

        pred_cls = torch.vstack(pred_cls)
        pred_locs = torch.vstack(pred_locs)

        pred_cls = pred_cls.squeeze()

        loc_loss = self.loc_loss_fn(pred_locs, loc_labels)
        cls_loss = self.cls_loss_fn(pred_cls, cls_labels)

        loss = 3*cls_loss + loc_loss

        self.val_loc_auroc.update(pred_locs, loc_labels.long())
        self.val_cls_auroc.update(pred_cls, cls_labels.long())

        self.log('val_loss', loss, on_step=False, on_epoch=True, logger=True, prog_bar=True)
        # Log the metric object. Lightning computes and logs it at epoch end.
        self.log('val_loc_auroc', self.val_loc_auroc, on_step=False, on_epoch=True, prog_bar=True)
        self.log('val_cls_auroc', self.val_cls_auroc, on_step=False, on_epoch=True, prog_bar=True)
        return loss

    def on_train_epoch_end(self):
        sch = self.lr_schedulers()

        # If the selected scheduler is a ReduceLROnPlateau scheduler.
        if isinstance(sch, torch.optim.lr_scheduler.ReduceLROnPlateau) and (self.current_epoch + 1) % self.cfg.trainer.check_val_every_n_epoch == 0:
            sch.step(self.trainer.callback_metrics["val_loss"])
    
    def configure_optimizers(self):
        optimizer = instantiate(self.cfg.optimizer, params=self.parameters())
        
        scheduler = torch.optim.lr_scheduler.ReduceLROnPlateau(optimizer, mode='min', patience=2)
        return {"optimizer": optimizer, "lr_scheduler": scheduler}
=======
torch.set_float32_matmul_precision('medium')

>>>>>>> 43317234

@hydra.main(config_path="./configs", config_name="config", version_base=None)
def train(cfg: DictConfig) -> None:
    """
    Your main training function.
    The 'cfg' object contains all your configuration.
    """
    print("✨ Configuration for this run: ✨")
    print(OmegaConf.to_yaml(cfg))

    pl.seed_everything(cfg.seed)
    datamodule = NpzDataModule(cfg)

    model = instantiate(cfg.model)
    pl_model = LitTimmClassifier(model, cfg)

    ckpt_callback = pl.callbacks.ModelCheckpoint(
                          monitor="val_loss"
                        , mode="min"
                        , dirpath="./models"
                        , filename=f'{cfg.experiment}'+'-{epoch:02d}-{val_loss:.4f}'+f"_fold_id={cfg.fold_id}"
                        , save_top_k=2
                        , save_last=True
                        )

    lr_monitor = pl.callbacks.LearningRateMonitor(logging_interval='epoch')

    trainer = pl.Trainer(
        **cfg.trainer,
        logger=pl.loggers.TensorBoardLogger("logs/", name=cfg.experiment),
        callbacks=[lr_monitor, ckpt_callback]
    )
    
    # tuner = Tuner(trainer)
    # # 3. Call lr_find on the Tuner instance
    # lr_find_results = tuner.lr_find(pl_model, datamodule=datamodule)
    #
    # # 4. Get the suggested learning rate and plot
    # suggested_lr = lr_find_results.suggestion()
    # print(f"Suggested LR: {suggested_lr}")
    # fig = lr_find_results.plot(suggest=True)
    # fig.show()

    trainer.fit(pl_model, datamodule=datamodule)

if __name__ == "__main__":
    train()
    <|MERGE_RESOLUTION|>--- conflicted
+++ resolved
@@ -1,3 +1,4 @@
+import torch
 import hydra
 from omegaconf import DictConfig, OmegaConf
 import sys
@@ -5,256 +6,10 @@
 from src.rsna_datasets.datasets import *
 from src.trainers.effnet_trainer import *
 from hydra.utils import instantiate
-<<<<<<< HEAD
 
+import pytorch_lightning as pl
 
 torch.set_float32_matmul_precision('medium')
-
-class NpzVolumeSliceDataset(Dataset):
-    """
-    Dataset to load .npz image volumes and serve random 2D slices.
-    """
-    def __init__(self, uids, cfg, transform=None, mode="train"):
-
-        self.uids = uids
-        self.cfg = cfg
-
-        data_path = Path(self.cfg.data_dir)
-
-        self.train_df = pd.read_csv(data_path / "train_df.csv")
-        self.label_df = pd.read_csv(data_path / "label_df.csv")
-
-        self.num_classes = cfg.model.num_classes
-        self.transform = transform
-
-        self.mode = mode
-
-    def __len__(self):
-        return len(self.uids)
-
-    def __getitem__(self, idx):
-
-        uid = self.uids[idx]
-        rowdf = self.train_df[self.train_df["SeriesInstanceUID"] == uid]
-        labeldf = self.label_df[self.label_df["SeriesInstanceUID"] == uid]
-        with np.load(f"./data/processed/{uid}.npz") as data:
-            volume = data['vol'].astype(np.float32)
-
-
-        if self.mode == "train":
-
-            loc_labels = np.zeros(self.num_classes)
-            label = 0
-
-            # Load the volume from the .npz file
-
-            if int(rowdf["Aneurysm Present"].iloc[0]) == 1:
-                slice_idx = random.choice(labeldf["z"].tolist())
-                class_idxs = [LABELS_TO_IDX[c] for c in  labeldf[labeldf["z"] == slice_idx]["location"]]
-                # slice = volume[slice_idx]
-
-                loc_labels[class_idxs] = 1
-                label = 1
-
-            else:
-                
-                items = np.arange(volume.shape[0])
-                # mu = volume.shape[0] // 2
-                # sigma = volume.shape[0] * 0.25
-                #
-                # weights = np.exp(-((items - mu) ** 2) / (2 * sigma ** 2))
-                # weights /= weights.sum()
-
-                # Sample one item
-                # sample = np.random.choice(items, p=weights)
-                slice_idx = np.random.choice(items)
-                # slice = volume[sample, :, :]
-
-          
-            img = np.stack([ volume[max(slice_idx - 1,0)] # slice_idx - 1
-                           , volume[slice_idx] # slice_idx
-                           , volume[min(slice_idx + 1, volume.shape[0] - 1)] # slice_idx + 1
-                           ], axis=-1)
-             
-         
-            # Apply transforms if any (e.g., normalization, resizing)
-            if self.transform:
-                img = self.transform(image=img)["image"]
-                
-            return img, label, loc_labels
-
-        else:
-            loc_labels = np.zeros((volume.shape[0],self.num_classes))
-            label = np.zeros(volume.shape[0])
-
-            volume = self.create_rgb_slices(volume)
-
-            if self.transform:
-                volume = self.transform(image=volume)["image"]
-            
-            if int(rowdf["Aneurysm Present"].iloc[0]) == 1:
-                for slice_idx in labeldf["z"]:
-                    class_idxs = [LABELS_TO_IDX[c] for c in  labeldf[labeldf["z"] == slice_idx]["location"]]
-                    loc_labels[slice_idx,class_idxs] = 1
-                    label[slice_idx] = 1
-
-            return volume, label, loc_labels
-
-    def create_rgb_slices(self, volume):
-        """
-        Given a 3D volume of shape (D, H, W), create RGB-like 2D slices
-        where each slice at index i is composed of slices [i-1, i, i+1].
-
-        Args:
-            volume (np.ndarray): Input 3D volume with shape (D, H, W)
-
-        Returns:
-            np.ndarray: 4D array of shape (D-2, H, W, 3) where each element is a 2D RGB-like image.
-        """
-        D, H, W = volume.shape
-        rgb_slices = []
-
-        for i in range(0, D):
-            rgb = np.stack([volume[max(0, i - 1)], volume[i], volume[min(i + 1, D - 1)]], axis=0)  # shape (H, W, 3)
-            rgb_slices.append(rgb)
-
-        return np.stack(rgb_slices, axis=0)  # shape (D-2, H, W, 3)
-            
-
-class NpzDataModule(pl.LightningDataModule):
-    def __init__(self, cfg):
-        super().__init__()
-       
-        self.cfg = cfg
-
-        self.train_transforms = A.Compose([
-            A.Normalize(mean=(0.485, 0.456, 0.406), std=(0.229, 0.224, 0.225)),
-            A.HorizontalFlip(p=0.5),
-            A.ShiftScaleRotate( shift_limit=0.06, scale_limit=0.1, rotate_limit=15, p=0.7),
-            A.ElasticTransform(p=0.3, alpha=10, sigma=120 * 0.05, alpha_affine=120 * 0.03),
-            A.RandomBrightnessContrast(brightness_limit=0.2, contrast_limit=0.2, p=0.7),
-            ToTensorV2(), # This should be the last step if needed
-        ])
-        self.val_transforms = A.Compose([
-            A.Normalize(mean=(0.485, 0.456, 0.406), std=(0.229, 0.224, 0.225)),
-        ])
-
-    def setup(self, stage: str = None):
-
-        data_path = Path(self.cfg.data_dir)
-        df = pd.read_csv(data_path / "train_df.csv")
-        train_uids = df[df["fold_id"] != self.cfg.fold_id]["SeriesInstanceUID"]
-        val_uids = df[df["fold_id"] == self.cfg.fold_id]["SeriesInstanceUID"]
-
-        self.train_dataset = NpzVolumeSliceDataset(uids=list(train_uids), cfg=self.cfg,transform=self.train_transforms)
-        self.val_dataset = NpzVolumeSliceDataset(uids=list(val_uids), cfg=self.cfg, transform=self.val_transforms, mode="val")
-
-    def train_dataloader(self):
-        return DataLoader(self.train_dataset, batch_size=self.cfg.batch_size, shuffle=True, num_workers=self.cfg.num_workers, pin_memory=True)
-    
-    def val_dataloader(self):
-        return DataLoader(self.val_dataset, batch_size=1, num_workers=self.cfg.num_workers, pin_memory=True)
-
-
-class LitTimmClassifier(pl.LightningModule):
-    def __init__(self, model, cfg):
-        super().__init__()
-        self.save_hyperparameters(ignore=['model']) # Saves args to checkpoint
-        
-        self.model = model
-        self.cfg = cfg
-        self.loc_loss_fn = torch.nn.BCEWithLogitsLoss()
-        self.cls_loss_fn = torch.nn.BCEWithLogitsLoss()
-
-        self.train_loc_auroc = torchmetrics.AUROC(task="multilabel", num_labels=13)
-        self.val_loc_auroc = torchmetrics.AUROC(task="multilabel", num_labels=13)
-
-        self.train_cls_auroc = torchmetrics.AUROC(task="binary")
-        self.val_cls_auroc = torchmetrics.AUROC(task="binary")
-        self.automatic_optimization = False
-
-
-
-    def forward(self, x):
-        return self.model(x)
-
-    def training_step(self, batch, _):
-        x, cls_labels, loc_labels = batch
-
-        pred_cls, pred_locs =self(x)
-        pred_cls = pred_cls.squeeze()
-
-        loc_loss = self.loc_loss_fn(pred_locs, loc_labels)
-        cls_loss = self.cls_loss_fn(pred_cls, cls_labels.float())
-
-        loss = 3*cls_loss + loc_loss
-
-        self.train_loc_auroc.update(pred_locs, loc_labels.long())
-        self.train_cls_auroc.update(pred_cls, cls_labels.long())
-
-        self.log('train_loss', loss, on_step=False, on_epoch=True, prog_bar=True, logger=True)
-        # Log the metric object. Lightning computes and logs it at epoch end.
-        self.log('train_loc_auroc', self.train_loc_auroc, on_step=False, on_epoch=True, prog_bar=True)
-        self.log('train_cls_auroc', self.train_cls_auroc, on_step=False, on_epoch=True, prog_bar=True)
-
-        
-        # Manual backward pass
-        opt = self.optimizers()
-        opt.zero_grad()
-        self.manual_backward(loss)
-        opt.step()
-
-        return loss
-
-    def validation_step(self, sample, batch_idx):
-        x,cls_labels, loc_labels = sample
-        x.squeeze_()
-        cls_labels.squeeze_()
-        loc_labels.squeeze_()
-
-        pred_cls = []
-        pred_locs = []
-
-        for batch_idx in range(0,x.shape[0], 64):
-            pc,pl = self(x[batch_idx:batch_idx+64])
-            pred_cls.append(pc)
-            pred_locs.append(pl)
-
-        pred_cls = torch.vstack(pred_cls)
-        pred_locs = torch.vstack(pred_locs)
-
-        pred_cls = pred_cls.squeeze()
-
-        loc_loss = self.loc_loss_fn(pred_locs, loc_labels)
-        cls_loss = self.cls_loss_fn(pred_cls, cls_labels)
-
-        loss = 3*cls_loss + loc_loss
-
-        self.val_loc_auroc.update(pred_locs, loc_labels.long())
-        self.val_cls_auroc.update(pred_cls, cls_labels.long())
-
-        self.log('val_loss', loss, on_step=False, on_epoch=True, logger=True, prog_bar=True)
-        # Log the metric object. Lightning computes and logs it at epoch end.
-        self.log('val_loc_auroc', self.val_loc_auroc, on_step=False, on_epoch=True, prog_bar=True)
-        self.log('val_cls_auroc', self.val_cls_auroc, on_step=False, on_epoch=True, prog_bar=True)
-        return loss
-
-    def on_train_epoch_end(self):
-        sch = self.lr_schedulers()
-
-        # If the selected scheduler is a ReduceLROnPlateau scheduler.
-        if isinstance(sch, torch.optim.lr_scheduler.ReduceLROnPlateau) and (self.current_epoch + 1) % self.cfg.trainer.check_val_every_n_epoch == 0:
-            sch.step(self.trainer.callback_metrics["val_loss"])
-    
-    def configure_optimizers(self):
-        optimizer = instantiate(self.cfg.optimizer, params=self.parameters())
-        
-        scheduler = torch.optim.lr_scheduler.ReduceLROnPlateau(optimizer, mode='min', patience=2)
-        return {"optimizer": optimizer, "lr_scheduler": scheduler}
-=======
-torch.set_float32_matmul_precision('medium')
-
->>>>>>> 43317234
 
 @hydra.main(config_path="./configs", config_name="config", version_base=None)
 def train(cfg: DictConfig) -> None:
