import torch
import pytorch_lightning as pl
import torchmetrics
from hydra.utils import instantiate

torch.set_float32_matmul_precision('medium')

class LitTimmClassifier(pl.LightningModule):
    def __init__(self, model, cfg):
        super().__init__()
<<<<<<< HEAD
        self.save_hyperparameters(ignore=['model']) # Saves args to checkpoint
        self.automatic_optimization = False
=======
        self.save_hyperparameters(ignore=['model'])  # Saves args to checkpoint
>>>>>>> 3efe0827

        
        self.model = model
        self.cfg = cfg
        self.loc_loss_fn = torch.nn.BCEWithLogitsLoss()
        smoothing = float(getattr(self.cfg, 'label_smoothing', 0.0))
        # For binary classification we can emulate label smoothing by blending targets
        self.cls_loss_fn = torch.nn.BCEWithLogitsLoss()
        self._label_smoothing = smoothing

        self.num_classes = self.cfg.model.num_classes

        self.train_loc_auroc = torchmetrics.AUROC(task="multilabel", num_labels=self.num_classes)
        self.val_loc_auroc = torchmetrics.AUROC(task="multilabel", num_labels=self.num_classes)

        self.train_cls_auroc = torchmetrics.AUROC(task="binary")
        self.val_cls_auroc = torchmetrics.AUROC(task="binary")
        self.automatic_optimization = False

       
        self.validation_outputs = []
        self._did_unfreeze = False


    def forward(self, x):
        return self.model(x)

    def training_step(self, batch, batch_idx):

        x, cls_labels, loc_labels, series_uids = batch

        pred_cls, pred_locs = self.model(x)
        pred_cls = pred_cls.squeeze(-1)  

        loc_loss = self.loc_loss_fn(pred_locs, loc_labels)
        if self._label_smoothing and self._label_smoothing > 0:
            cls_targets = cls_labels.float() * (1 - self._label_smoothing) + 0.5 * self._label_smoothing
        else:
            cls_targets = cls_labels.float()
        cls_loss = self.cls_loss_fn(pred_cls, cls_targets)

<<<<<<< HEAD
        loss = 3*cls_loss + loc_loss
=======
        loss = 3 * cls_loss + loc_loss
>>>>>>> 3efe0827

        if self.global_step %10 == 0:
            self.train_loc_auroc.update(torch.sigmoid(pred_locs.detach()), loc_labels.int())
            self.train_cls_auroc.update(torch.sigmoid(pred_cls.detach()), cls_labels.int())

        self.log('train_loss', loss, on_step=False, on_epoch=True, prog_bar=True, logger=True)
<<<<<<< HEAD
        self.log('train_loc_auroc', self.train_loc_auroc, on_step=False, on_epoch=True, prog_bar=True)
        self.log('train_cls_auroc', self.train_cls_auroc, on_step=False, on_epoch=True, prog_bar=True)
=======
        # Log the metric object. Lightning computes and logs it at epoch end.
        self.log('train_loc_auroc', self.train_loc_auroc, on_step=False, on_epoch=True, prog_bar=True)
        self.log('train_cls_auroc', self.train_cls_auroc, on_step=False, on_epoch=True, prog_bar=True)

        # Manual backward pass
        opt = self.optimizers()
        opt.zero_grad()
        self.manual_backward(loss)
        opt.step()

        return loss

    def validation_step(self, sample, batch_idx):
        x, cls_labels, loc_labels = sample
        x.squeeze_()
        cls_labels.squeeze_()
        loc_labels.squeeze_()

        pred_cls = []
        pred_locs = []
>>>>>>> 3efe0827

        
        opt = self.optimizers()
        opt.zero_grad()
        self.manual_backward(loss)
        # Manual gradient clipping because we're in manual optimization mode
        try:
            max_norm = getattr(self.cfg.trainer, 'gradient_clip_val', 1.0)
        except Exception:
            max_norm = 0.0
        if max_norm and max_norm > 0:
            torch.nn.utils.clip_grad_norm_(self.parameters(), max_norm)
        opt.step()



<<<<<<< HEAD
=======
        loc_loss = self.loc_loss_fn(pred_locs, loc_labels)
        cls_loss = self.cls_loss_fn(pred_cls, cls_labels)

        loss = 3 * cls_loss + loc_loss
>>>>>>> 3efe0827

        return loss

<<<<<<< HEAD
    def validation_step(self, batch, batch_idx):    
        x, cls_labels, loc_labels, series_uids = batch

        pred_cls, pred_locs = self.model(x)
        pred_cls = pred_cls.squeeze(-1)

        cls_labels_float = cls_labels.float()
        loc_labels_float = loc_labels.float()

        loc_loss = self.loc_loss_fn(pred_locs, loc_labels_float)
        if self._label_smoothing and self._label_smoothing > 0:
            cls_targets = cls_labels_float * (1 - self._label_smoothing) + 0.5 * self._label_smoothing
        else:
            cls_targets = cls_labels_float
        cls_loss = self.cls_loss_fn(pred_cls, cls_targets)
        loss = 3*cls_loss + loc_loss 

        self.val_loc_auroc.update(torch.sigmoid(pred_locs.detach()), loc_labels.int())
        self.val_cls_auroc.update(torch.sigmoid(pred_cls.detach()), cls_labels.int())

        self.log('val_loss', loss, on_step=False, on_epoch=True, logger=True, prog_bar=True)
        self.log('val_loc_auroc_slice', self.val_loc_auroc, on_step=False, on_epoch=True, prog_bar=False)
        self.log('val_cls_auroc_slice', self.val_cls_auroc, on_step=False, on_epoch=True, prog_bar=False)
        
        batch_outputs = {
            'pred_cls': pred_cls.detach(),  # Keep on GPU, apply sigmoid later
            'pred_locs': pred_locs.detach(),  # Keep on GPU, apply sigmoid later
            'cls_labels': cls_labels,
            'loc_labels': loc_labels,
            'series_uids': series_uids
        }
        self.validation_outputs.append(batch_outputs)
        
        return loss

    def on_validation_epoch_end(self):
        if not self.validation_outputs:
            return
        
        # Concatenate on GPU first, then apply sigmoid once
        all_pred_cls = torch.cat([batch['pred_cls'] for batch in self.validation_outputs])
        all_pred_locs = torch.cat([batch['pred_locs'] for batch in self.validation_outputs])
        all_cls_labels = torch.cat([batch['cls_labels'] for batch in self.validation_outputs])
        all_loc_labels = torch.cat([batch['loc_labels'] for batch in self.validation_outputs])
        
        # Apply sigmoid once and move to CPU
        all_pred_cls = torch.sigmoid(all_pred_cls).cpu()
        all_pred_locs = torch.sigmoid(all_pred_locs).cpu()
        all_cls_labels = all_cls_labels.cpu()
        all_loc_labels = all_loc_labels.cpu()
        
        all_series_uids = [uid for batch in self.validation_outputs for uid in batch['series_uids']]
        
        data_dict = {
            'series_uid': all_series_uids,
            'pred_cls': all_pred_cls.numpy(),
            'cls_label': all_cls_labels.numpy()
        }
        
        pred_locs_np = all_pred_locs.numpy()
        loc_labels_np = all_loc_labels.numpy()
        
        for i in range(self.num_classes):
            data_dict[f'pred_loc_{i}'] = pred_locs_np[:, i]
            data_dict[f'loc_label_{i}'] = loc_labels_np[:, i]
        
        import pandas as pd
        df = pd.DataFrame(data_dict)
        
        agg_dict = {
            'pred_cls': 'max',
            'cls_label': 'max',
        }
        agg_dict.update({f'pred_loc_{i}': 'max' for i in range(self.num_classes)})
        agg_dict.update({f'loc_label_{i}': 'max' for i in range(self.num_classes)})
        
        series_agg = df.groupby('series_uid').agg(agg_dict).reset_index()
        
        # Calculate series-level metrics
        from sklearn.metrics import roc_auc_score
        import numpy as np
        
        try:
            # Classification AUC (series-level)
            cls_labels_series = series_agg['cls_label'].values
            cls_preds_series = series_agg['pred_cls'].values

            cls_auc_series = 0.5
            if len(np.unique(cls_labels_series)) > 1 and not (np.isnan(cls_preds_series).any()):
                cls_auc_series = roc_auc_score(cls_labels_series, cls_preds_series)
            self.log('val_cls_auroc_series', cls_auc_series, on_epoch=True, prog_bar=True)

            # Location AUCs per label (series-level, columnwise)
            loc_labels_series = series_agg[[f'loc_label_{i}' for i in range(self.num_classes)]].values
            loc_preds_series = series_agg[[f'pred_loc_{i}' for i in range(self.num_classes)]].values

            loc_aucs = []
            for i in range(self.num_classes):
                y_true_i = loc_labels_series[:, i]
                y_pred_i = loc_preds_series[:, i]
                if len(np.unique(y_true_i)) > 1 and not np.isnan(y_pred_i).any():
                    try:
                        auc_i = roc_auc_score(y_true_i, y_pred_i)
                    except ValueError:
                        auc_i = 0.5
                else:
                    auc_i = 0.5
                loc_aucs.append(auc_i)

            mean_loc_auc_series = float(np.mean(loc_aucs)) if len(loc_aucs) > 0 else 0.5
            self.log('val_loc_auroc_series', mean_loc_auc_series, on_epoch=True, prog_bar=True)

            # Kaggle score: simple average
            kaggle_score = 0.5 * (cls_auc_series + mean_loc_auc_series)
        except Exception as e:
            print(f"Error calculating series-level metrics: {e}")
            kaggle_score = 0.0
            cls_auc_series = 0.5
            mean_loc_auc_series = 0.5
        # Always log, even on failure, so early stopping has a metric
        self.log('val_kaggle_score', kaggle_score, on_epoch=True, prog_bar=True)
        if self.trainer.is_global_zero:
            print(f"\nSeries-level validation | Count: {len(series_agg)}")
            print(f"Classification AUC (series): {cls_auc_series:.4f}")
            print(f"Location AUC (series mean): {mean_loc_auc_series:.4f}")
            print(f"Kaggle score: {kaggle_score:.4f}")
        
        # Step LR scheduler (ReduceLROnPlateau) after validation, when val metrics are available
        try:
            sch = self.lr_schedulers()
            if isinstance(sch, torch.optim.lr_scheduler.ReduceLROnPlateau):
                val_loss = self.trainer.callback_metrics.get("val_loss")
                if val_loss is not None:
                    sch.step(val_loss)
        except Exception as _:
            pass

        # Clear validation outputs
        self.validation_outputs.clear()

    #def on_train_epoch_end(self):
    #    sch = self.lr_schedulers()
#
    #    # If the selected scheduler is a ReduceLROnPlateau scheduler.
    #    if isinstance(sch, torch.optim.lr_scheduler.ReduceLROnPlateau) and (self.current_epoch + 1) % self.cfg.trainer.check_val_every_n_epoch == 0:
    #        sch.step(self.trainer.callback_metrics["val_loss"])
    #    
#
    #
    #def configure_optimizers(self):
    #    optimizer = instantiate(self.cfg.optimizer, params=self.parameters())
    #    
    #    scheduler = torch.optim.lr_scheduler.ReduceLROnPlateau(optimizer, mode='min', patience=40)
    #    return {"optimizer": optimizer, "lr_scheduler": scheduler}
    def configure_optimizers(self):
        optimizer = instantiate(self.cfg.optimizer, params=self.parameters())
        scheduler = torch.optim.lr_scheduler.ConstantLR(optimizer, factor=1.0)
        return {"optimizer": optimizer, "lr_scheduler": scheduler}

    def on_train_epoch_end(self):
        sch = self.lr_schedulers()
        if sch is not None:
            sch.step() 
=======
        self.log('val_loss', loss, on_step=False, on_epoch=True, logger=True, prog_bar=True)
        # Log the metric object. Lightning computes and logs it at epoch end.
        self.log('val_loc_auroc', self.val_loc_auroc, on_step=False, on_epoch=True, prog_bar=True)
        self.log('val_cls_auroc', self.val_cls_auroc, on_step=False, on_epoch=True, prog_bar=True)
        return loss

    def on_train_epoch_end(self):
        sch = self.lr_schedulers()

        # If the selected scheduler is a ReduceLROnPlateau scheduler.
        if isinstance(sch, torch.optim.lr_scheduler.ReduceLROnPlateau) and (
                self.current_epoch + 1) % self.cfg.trainer.check_val_every_n_epoch == 0:
            sch.step(self.trainer.callback_metrics["val_loss"])

    def configure_optimizers(self):
        optimizer = instantiate(self.cfg.optimizer, params=self.parameters())

        scheduler = torch.optim.lr_scheduler.ReduceLROnPlateau(optimizer, mode='min', patience=2)
        return {"optimizer": optimizer, "lr_scheduler": scheduler}
>>>>>>> 3efe0827
<|MERGE_RESOLUTION|>--- conflicted
+++ resolved
@@ -8,14 +8,6 @@
 class LitTimmClassifier(pl.LightningModule):
     def __init__(self, model, cfg):
         super().__init__()
-<<<<<<< HEAD
-        self.save_hyperparameters(ignore=['model']) # Saves args to checkpoint
-        self.automatic_optimization = False
-=======
-        self.save_hyperparameters(ignore=['model'])  # Saves args to checkpoint
->>>>>>> 3efe0827
-
-        
         self.model = model
         self.cfg = cfg
         self.loc_loss_fn = torch.nn.BCEWithLogitsLoss()
@@ -55,24 +47,12 @@
             cls_targets = cls_labels.float()
         cls_loss = self.cls_loss_fn(pred_cls, cls_targets)
 
-<<<<<<< HEAD
-        loss = 3*cls_loss + loc_loss
-=======
-        loss = 3 * cls_loss + loc_loss
->>>>>>> 3efe0827
 
         if self.global_step %10 == 0:
             self.train_loc_auroc.update(torch.sigmoid(pred_locs.detach()), loc_labels.int())
             self.train_cls_auroc.update(torch.sigmoid(pred_cls.detach()), cls_labels.int())
 
         self.log('train_loss', loss, on_step=False, on_epoch=True, prog_bar=True, logger=True)
-<<<<<<< HEAD
-        self.log('train_loc_auroc', self.train_loc_auroc, on_step=False, on_epoch=True, prog_bar=True)
-        self.log('train_cls_auroc', self.train_cls_auroc, on_step=False, on_epoch=True, prog_bar=True)
-=======
-        # Log the metric object. Lightning computes and logs it at epoch end.
-        self.log('train_loc_auroc', self.train_loc_auroc, on_step=False, on_epoch=True, prog_bar=True)
-        self.log('train_cls_auroc', self.train_cls_auroc, on_step=False, on_epoch=True, prog_bar=True)
 
         # Manual backward pass
         opt = self.optimizers()
@@ -90,7 +70,6 @@
 
         pred_cls = []
         pred_locs = []
->>>>>>> 3efe0827
 
         
         opt = self.optimizers()
@@ -106,199 +85,4 @@
         opt.step()
 
 
-
-<<<<<<< HEAD
-=======
-        loc_loss = self.loc_loss_fn(pred_locs, loc_labels)
-        cls_loss = self.cls_loss_fn(pred_cls, cls_labels)
-
-        loss = 3 * cls_loss + loc_loss
->>>>>>> 3efe0827
-
-        return loss
-
-<<<<<<< HEAD
-    def validation_step(self, batch, batch_idx):    
-        x, cls_labels, loc_labels, series_uids = batch
-
-        pred_cls, pred_locs = self.model(x)
-        pred_cls = pred_cls.squeeze(-1)
-
-        cls_labels_float = cls_labels.float()
-        loc_labels_float = loc_labels.float()
-
-        loc_loss = self.loc_loss_fn(pred_locs, loc_labels_float)
-        if self._label_smoothing and self._label_smoothing > 0:
-            cls_targets = cls_labels_float * (1 - self._label_smoothing) + 0.5 * self._label_smoothing
-        else:
-            cls_targets = cls_labels_float
-        cls_loss = self.cls_loss_fn(pred_cls, cls_targets)
-        loss = 3*cls_loss + loc_loss 
-
-        self.val_loc_auroc.update(torch.sigmoid(pred_locs.detach()), loc_labels.int())
-        self.val_cls_auroc.update(torch.sigmoid(pred_cls.detach()), cls_labels.int())
-
-        self.log('val_loss', loss, on_step=False, on_epoch=True, logger=True, prog_bar=True)
-        self.log('val_loc_auroc_slice', self.val_loc_auroc, on_step=False, on_epoch=True, prog_bar=False)
-        self.log('val_cls_auroc_slice', self.val_cls_auroc, on_step=False, on_epoch=True, prog_bar=False)
-        
-        batch_outputs = {
-            'pred_cls': pred_cls.detach(),  # Keep on GPU, apply sigmoid later
-            'pred_locs': pred_locs.detach(),  # Keep on GPU, apply sigmoid later
-            'cls_labels': cls_labels,
-            'loc_labels': loc_labels,
-            'series_uids': series_uids
-        }
-        self.validation_outputs.append(batch_outputs)
-        
-        return loss
-
-    def on_validation_epoch_end(self):
-        if not self.validation_outputs:
-            return
-        
-        # Concatenate on GPU first, then apply sigmoid once
-        all_pred_cls = torch.cat([batch['pred_cls'] for batch in self.validation_outputs])
-        all_pred_locs = torch.cat([batch['pred_locs'] for batch in self.validation_outputs])
-        all_cls_labels = torch.cat([batch['cls_labels'] for batch in self.validation_outputs])
-        all_loc_labels = torch.cat([batch['loc_labels'] for batch in self.validation_outputs])
-        
-        # Apply sigmoid once and move to CPU
-        all_pred_cls = torch.sigmoid(all_pred_cls).cpu()
-        all_pred_locs = torch.sigmoid(all_pred_locs).cpu()
-        all_cls_labels = all_cls_labels.cpu()
-        all_loc_labels = all_loc_labels.cpu()
-        
-        all_series_uids = [uid for batch in self.validation_outputs for uid in batch['series_uids']]
-        
-        data_dict = {
-            'series_uid': all_series_uids,
-            'pred_cls': all_pred_cls.numpy(),
-            'cls_label': all_cls_labels.numpy()
-        }
-        
-        pred_locs_np = all_pred_locs.numpy()
-        loc_labels_np = all_loc_labels.numpy()
-        
-        for i in range(self.num_classes):
-            data_dict[f'pred_loc_{i}'] = pred_locs_np[:, i]
-            data_dict[f'loc_label_{i}'] = loc_labels_np[:, i]
-        
-        import pandas as pd
-        df = pd.DataFrame(data_dict)
-        
-        agg_dict = {
-            'pred_cls': 'max',
-            'cls_label': 'max',
-        }
-        agg_dict.update({f'pred_loc_{i}': 'max' for i in range(self.num_classes)})
-        agg_dict.update({f'loc_label_{i}': 'max' for i in range(self.num_classes)})
-        
-        series_agg = df.groupby('series_uid').agg(agg_dict).reset_index()
-        
-        # Calculate series-level metrics
-        from sklearn.metrics import roc_auc_score
-        import numpy as np
-        
-        try:
-            # Classification AUC (series-level)
-            cls_labels_series = series_agg['cls_label'].values
-            cls_preds_series = series_agg['pred_cls'].values
-
-            cls_auc_series = 0.5
-            if len(np.unique(cls_labels_series)) > 1 and not (np.isnan(cls_preds_series).any()):
-                cls_auc_series = roc_auc_score(cls_labels_series, cls_preds_series)
-            self.log('val_cls_auroc_series', cls_auc_series, on_epoch=True, prog_bar=True)
-
-            # Location AUCs per label (series-level, columnwise)
-            loc_labels_series = series_agg[[f'loc_label_{i}' for i in range(self.num_classes)]].values
-            loc_preds_series = series_agg[[f'pred_loc_{i}' for i in range(self.num_classes)]].values
-
-            loc_aucs = []
-            for i in range(self.num_classes):
-                y_true_i = loc_labels_series[:, i]
-                y_pred_i = loc_preds_series[:, i]
-                if len(np.unique(y_true_i)) > 1 and not np.isnan(y_pred_i).any():
-                    try:
-                        auc_i = roc_auc_score(y_true_i, y_pred_i)
-                    except ValueError:
-                        auc_i = 0.5
-                else:
-                    auc_i = 0.5
-                loc_aucs.append(auc_i)
-
-            mean_loc_auc_series = float(np.mean(loc_aucs)) if len(loc_aucs) > 0 else 0.5
-            self.log('val_loc_auroc_series', mean_loc_auc_series, on_epoch=True, prog_bar=True)
-
-            # Kaggle score: simple average
-            kaggle_score = 0.5 * (cls_auc_series + mean_loc_auc_series)
-        except Exception as e:
-            print(f"Error calculating series-level metrics: {e}")
-            kaggle_score = 0.0
-            cls_auc_series = 0.5
-            mean_loc_auc_series = 0.5
-        # Always log, even on failure, so early stopping has a metric
-        self.log('val_kaggle_score', kaggle_score, on_epoch=True, prog_bar=True)
-        if self.trainer.is_global_zero:
-            print(f"\nSeries-level validation | Count: {len(series_agg)}")
-            print(f"Classification AUC (series): {cls_auc_series:.4f}")
-            print(f"Location AUC (series mean): {mean_loc_auc_series:.4f}")
-            print(f"Kaggle score: {kaggle_score:.4f}")
-        
-        # Step LR scheduler (ReduceLROnPlateau) after validation, when val metrics are available
-        try:
-            sch = self.lr_schedulers()
-            if isinstance(sch, torch.optim.lr_scheduler.ReduceLROnPlateau):
-                val_loss = self.trainer.callback_metrics.get("val_loss")
-                if val_loss is not None:
-                    sch.step(val_loss)
-        except Exception as _:
-            pass
-
-        # Clear validation outputs
-        self.validation_outputs.clear()
-
-    #def on_train_epoch_end(self):
-    #    sch = self.lr_schedulers()
-#
-    #    # If the selected scheduler is a ReduceLROnPlateau scheduler.
-    #    if isinstance(sch, torch.optim.lr_scheduler.ReduceLROnPlateau) and (self.current_epoch + 1) % self.cfg.trainer.check_val_every_n_epoch == 0:
-    #        sch.step(self.trainer.callback_metrics["val_loss"])
-    #    
-#
-    #
-    #def configure_optimizers(self):
-    #    optimizer = instantiate(self.cfg.optimizer, params=self.parameters())
-    #    
-    #    scheduler = torch.optim.lr_scheduler.ReduceLROnPlateau(optimizer, mode='min', patience=40)
-    #    return {"optimizer": optimizer, "lr_scheduler": scheduler}
-    def configure_optimizers(self):
-        optimizer = instantiate(self.cfg.optimizer, params=self.parameters())
-        scheduler = torch.optim.lr_scheduler.ConstantLR(optimizer, factor=1.0)
-        return {"optimizer": optimizer, "lr_scheduler": scheduler}
-
-    def on_train_epoch_end(self):
-        sch = self.lr_schedulers()
-        if sch is not None:
-            sch.step() 
-=======
-        self.log('val_loss', loss, on_step=False, on_epoch=True, logger=True, prog_bar=True)
-        # Log the metric object. Lightning computes and logs it at epoch end.
-        self.log('val_loc_auroc', self.val_loc_auroc, on_step=False, on_epoch=True, prog_bar=True)
-        self.log('val_cls_auroc', self.val_cls_auroc, on_step=False, on_epoch=True, prog_bar=True)
-        return loss
-
-    def on_train_epoch_end(self):
-        sch = self.lr_schedulers()
-
-        # If the selected scheduler is a ReduceLROnPlateau scheduler.
-        if isinstance(sch, torch.optim.lr_scheduler.ReduceLROnPlateau) and (
-                self.current_epoch + 1) % self.cfg.trainer.check_val_every_n_epoch == 0:
-            sch.step(self.trainer.callback_metrics["val_loss"])
-
-    def configure_optimizers(self):
-        optimizer = instantiate(self.cfg.optimizer, params=self.parameters())
-
-        scheduler = torch.optim.lr_scheduler.ReduceLROnPlateau(optimizer, mode='min', patience=2)
-        return {"optimizer": optimizer, "lr_scheduler": scheduler}
->>>>>>> 3efe0827
+        return loss