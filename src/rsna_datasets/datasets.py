import torch
from torch.utils.data import Dataset
import numpy as np
import pandas as pd
import random

import pytorch_lightning as pl
from torch.utils.data import DataLoader
import albumentations as A
from albumentations.pytorch.transforms import ToTensorV2
from pathlib import Path
from configs.data_config import *
torch.set_float32_matmul_precision('medium')

<<<<<<< HEAD
=======
class NpzDataModule(pl.LightningDataModule):
    def __init__(self, cfg):
        super().__init__()

        self.cfg = cfg

        self.train_transforms = A.Compose([
            A.HorizontalFlip(p=0.5),
            A.ShiftScaleRotate(
                shift_limit=0.06,
                scale_limit=0.1,
                rotate_limit=15,
                p=0.7
            ),
            A.ElasticTransform(p=0.3, alpha=10, sigma=120 * 0.05, alpha_affine=120 * 0.03),

            # Intensity
            A.RandomBrightnessContrast(brightness_limit=0.2, contrast_limit=0.2, p=0.7),

            # Conversion to Tensor (if using PyTorch)
            ToTensorV2() # This should be the last step if needed
        ])

    def setup(self, stage: str = None):

        data_path = Path(self.cfg.data_dir)
        df = pd.read_csv(data_path / "train_df.csv")
        train_uids = df[df["fold_id"] != self.cfg.fold_id]["SeriesInstanceUID"]
        val_uids = df[df["fold_id"] == self.cfg.fold_id]["SeriesInstanceUID"]

        self.train_dataset = NpzVolumeSliceDataset(uids=list(train_uids), cfg=self.cfg ,transform=self.train_transforms)
        self.val_dataset = NpzVolumeSliceDataset(uids=list(val_uids), cfg=self.cfg, transform=None, mode="val")

    def train_dataloader(self):
        return DataLoader(self.train_dataset, batch_size=self.cfg.batch_size, shuffle=True, num_workers=self.cfg.num_workers,
                          pin_memory=True, persistent_workers=True)

    def val_dataloader(self):
        return DataLoader(self.val_dataset, batch_size=1, shuffle=False, num_workers=self.cfg.num_workers, pin_memory=True
                          , persistent_workers=True)


>>>>>>> 3efe0827
class NpzVolumeSliceDataset(Dataset):
    """
    Dataset to load .npz image volumes and serve random 2D slices.
    """

    def __init__(self, uids, cfg, transform=None, mode="train"):

        self.uids = uids
        self.cfg = cfg

        self.data_path = Path(self.cfg.data_dir)

        self.train_df = pd.read_csv(self.data_path / "train_df.csv")
        self.label_df = pd.read_csv(self.data_path / "label_df.csv")

        self.num_classes = cfg.model.num_classes
        self.transform = transform

        self.mode = mode

    def __len__(self):
        return len(self.uids)

    def __getitem__(self, idx):

        uid = self.uids[idx]
        rowdf = self.train_df[self.train_df["SeriesInstanceUID"] == uid]
        labeldf = self.label_df[self.label_df["SeriesInstanceUID"] == uid]
<<<<<<< HEAD
        with np.load(f"{self.cfg.data_dir}/slices/{uid}.npz") as data:
            volume = data['vol'].astype(np.float32)


        middle_slice = volume[volume.shape[0] // 2]
        mip = np.max(volume, axis=0)
        std_proj = np.std(volume, axis=0).astype(np.float32)

        # Normalize std projection
        if std_proj.max() > std_proj.min():
            std_proj = ((std_proj - std_proj.min()) / (std_proj.max() - std_proj.min()) * 255).astype(np.uint8)
        else:
            std_proj = np.zeros_like(std_proj, dtype=np.uint8)

        image = np.stack([middle_slice, mip, std_proj], axis=-1)

        if self.transform:
            image = self.transform(image=image)["image"]

        loc_labels = np.zeros(self.num_classes)
        label = 0

        if int(rowdf["Aneurysm Present"].iloc[0]) == 1:
            label = 1
            class_idxs = [LABELS_TO_IDX[loc] for loc in labeldf["location"].tolist()]
            loc_labels[class_idxs] = 1

        return image, label, loc_labels
            
=======
        with np.load(f"./data/processed/{uid}.npz") as data:
            volume = data['vol'].astype(np.float32)

        if self.mode == "train":

            loc_labels = np.zeros(self.num_classes)
            label = 0
            # Load the volume from the .npz file

            if int(rowdf["Aneurysm Present"].iloc[0]) == 1:
                slice_idx = random.choice(labeldf["z"].tolist())
                class_idxs = [LABELS_TO_IDX[c] for c in labeldf[labeldf["z"] == slice_idx]["location"]]
                slice = volume[slice_idx]

                loc_labels[class_idxs] = 1
                label = 1

            else:

                # items = list(range(volume.shape[0]))
                # mu = volume.shape[0] / 2
                # sigma = volume.shape[0] * 0.25
                #
                #
                # weights = np.exp(-((items - mu) ** 2) / (2 * sigma ** 2))
                # weights /= weights.sum()
                #
                # # Sample one item
                # sample = np.random.choice(items, p=weights)
                # slice = volume[sample, :, :]

                slice_idx = np.random.randint(0, volume.shape[0])
                slice = volume[slice_idx, :, :]

            img = np.stack([slice] * 3, axis=-1)

            # Apply transforms if any (e.g., normalization, resizing)
            if self.transform:
                img = self.transform(image=img)["image"]
>>>>>>> 3efe0827

class NpzDataModule(pl.LightningDataModule):
    def __init__(self, cfg):
        super().__init__()
       
        self.cfg = cfg

<<<<<<< HEAD
        self.train_transforms = A.Compose([
            A.Normalize(mean=(0.485, 0.456, 0.406), std=(0.229, 0.224, 0.225)),
            A.HorizontalFlip(p=0.5),
            A.ShiftScaleRotate( shift_limit=0.06, scale_limit=0.1, rotate_limit=15, p=0.7),
            A.ElasticTransform(p=0.3, alpha=10, sigma=120 * 0.05, alpha_affine=120 * 0.03),
            A.RandomBrightnessContrast(brightness_limit=0.2, contrast_limit=0.2, p=0.7),
            ToTensorV2(), # This should be the last step if needed
        ])
        self.val_transforms = A.Compose([
            A.Normalize(mean=(0.485, 0.456, 0.406), std=(0.229, 0.224, 0.225)),
            ToTensorV2(), # This should be the last step if needed
        ])

    def setup(self, stage: str = None):

        data_path = Path(self.cfg.data_dir)
        df = pd.read_csv(data_path / "train_df.csv")
        train_uids = df[df["fold_id"] != self.cfg.fold_id]["SeriesInstanceUID"]
        val_uids = df[df["fold_id"] == self.cfg.fold_id]["SeriesInstanceUID"]

        self.train_dataset = NpzVolumeSliceDataset(uids=list(train_uids), cfg=self.cfg,transform=self.train_transforms)
        self.val_dataset = NpzVolumeSliceDataset(uids=list(val_uids), cfg=self.cfg, transform=self.val_transforms, mode="val")
=======
        else:
            loc_labels = np.zeros((volume.shape[0], self.num_classes))
            label = np.zeros(volume.shape[0])

            volume = np.stack([volume, volume, volume], axis=1)

            if self.transform:
                volume = self.transform(image=volume)["image"]

            if int(rowdf["Aneurysm Present"].iloc[0]) == 1:
                for slice_idx in labeldf["z"]:
                    class_idxs = [LABELS_TO_IDX[c] for c in labeldf[labeldf["z"] == slice_idx]["location"]]
                    loc_labels[slice_idx, class_idxs] = 1
                    label[slice_idx] = 1
>>>>>>> 3efe0827

    def train_dataloader(self):
        return DataLoader(self.train_dataset, batch_size=self.cfg.batch_size, shuffle=True, num_workers=self.cfg.num_workers, pin_memory=True)
    
    def val_dataloader(self):
        return DataLoader(self.val_dataset, batch_size=self.cfg.batch_size, num_workers=self.cfg.num_workers, pin_memory=True)<|MERGE_RESOLUTION|>--- conflicted
+++ resolved
@@ -12,51 +12,7 @@
 from configs.data_config import *
 torch.set_float32_matmul_precision('medium')
 
-<<<<<<< HEAD
-=======
-class NpzDataModule(pl.LightningDataModule):
-    def __init__(self, cfg):
-        super().__init__()
 
-        self.cfg = cfg
-
-        self.train_transforms = A.Compose([
-            A.HorizontalFlip(p=0.5),
-            A.ShiftScaleRotate(
-                shift_limit=0.06,
-                scale_limit=0.1,
-                rotate_limit=15,
-                p=0.7
-            ),
-            A.ElasticTransform(p=0.3, alpha=10, sigma=120 * 0.05, alpha_affine=120 * 0.03),
-
-            # Intensity
-            A.RandomBrightnessContrast(brightness_limit=0.2, contrast_limit=0.2, p=0.7),
-
-            # Conversion to Tensor (if using PyTorch)
-            ToTensorV2() # This should be the last step if needed
-        ])
-
-    def setup(self, stage: str = None):
-
-        data_path = Path(self.cfg.data_dir)
-        df = pd.read_csv(data_path / "train_df.csv")
-        train_uids = df[df["fold_id"] != self.cfg.fold_id]["SeriesInstanceUID"]
-        val_uids = df[df["fold_id"] == self.cfg.fold_id]["SeriesInstanceUID"]
-
-        self.train_dataset = NpzVolumeSliceDataset(uids=list(train_uids), cfg=self.cfg ,transform=self.train_transforms)
-        self.val_dataset = NpzVolumeSliceDataset(uids=list(val_uids), cfg=self.cfg, transform=None, mode="val")
-
-    def train_dataloader(self):
-        return DataLoader(self.train_dataset, batch_size=self.cfg.batch_size, shuffle=True, num_workers=self.cfg.num_workers,
-                          pin_memory=True, persistent_workers=True)
-
-    def val_dataloader(self):
-        return DataLoader(self.val_dataset, batch_size=1, shuffle=False, num_workers=self.cfg.num_workers, pin_memory=True
-                          , persistent_workers=True)
-
-
->>>>>>> 3efe0827
 class NpzVolumeSliceDataset(Dataset):
     """
     Dataset to load .npz image volumes and serve random 2D slices.
@@ -85,77 +41,7 @@
         uid = self.uids[idx]
         rowdf = self.train_df[self.train_df["SeriesInstanceUID"] == uid]
         labeldf = self.label_df[self.label_df["SeriesInstanceUID"] == uid]
-<<<<<<< HEAD
-        with np.load(f"{self.cfg.data_dir}/slices/{uid}.npz") as data:
-            volume = data['vol'].astype(np.float32)
 
-
-        middle_slice = volume[volume.shape[0] // 2]
-        mip = np.max(volume, axis=0)
-        std_proj = np.std(volume, axis=0).astype(np.float32)
-
-        # Normalize std projection
-        if std_proj.max() > std_proj.min():
-            std_proj = ((std_proj - std_proj.min()) / (std_proj.max() - std_proj.min()) * 255).astype(np.uint8)
-        else:
-            std_proj = np.zeros_like(std_proj, dtype=np.uint8)
-
-        image = np.stack([middle_slice, mip, std_proj], axis=-1)
-
-        if self.transform:
-            image = self.transform(image=image)["image"]
-
-        loc_labels = np.zeros(self.num_classes)
-        label = 0
-
-        if int(rowdf["Aneurysm Present"].iloc[0]) == 1:
-            label = 1
-            class_idxs = [LABELS_TO_IDX[loc] for loc in labeldf["location"].tolist()]
-            loc_labels[class_idxs] = 1
-
-        return image, label, loc_labels
-            
-=======
-        with np.load(f"./data/processed/{uid}.npz") as data:
-            volume = data['vol'].astype(np.float32)
-
-        if self.mode == "train":
-
-            loc_labels = np.zeros(self.num_classes)
-            label = 0
-            # Load the volume from the .npz file
-
-            if int(rowdf["Aneurysm Present"].iloc[0]) == 1:
-                slice_idx = random.choice(labeldf["z"].tolist())
-                class_idxs = [LABELS_TO_IDX[c] for c in labeldf[labeldf["z"] == slice_idx]["location"]]
-                slice = volume[slice_idx]
-
-                loc_labels[class_idxs] = 1
-                label = 1
-
-            else:
-
-                # items = list(range(volume.shape[0]))
-                # mu = volume.shape[0] / 2
-                # sigma = volume.shape[0] * 0.25
-                #
-                #
-                # weights = np.exp(-((items - mu) ** 2) / (2 * sigma ** 2))
-                # weights /= weights.sum()
-                #
-                # # Sample one item
-                # sample = np.random.choice(items, p=weights)
-                # slice = volume[sample, :, :]
-
-                slice_idx = np.random.randint(0, volume.shape[0])
-                slice = volume[slice_idx, :, :]
-
-            img = np.stack([slice] * 3, axis=-1)
-
-            # Apply transforms if any (e.g., normalization, resizing)
-            if self.transform:
-                img = self.transform(image=img)["image"]
->>>>>>> 3efe0827
 
 class NpzDataModule(pl.LightningDataModule):
     def __init__(self, cfg):
@@ -163,46 +49,6 @@
        
         self.cfg = cfg
 
-<<<<<<< HEAD
-        self.train_transforms = A.Compose([
-            A.Normalize(mean=(0.485, 0.456, 0.406), std=(0.229, 0.224, 0.225)),
-            A.HorizontalFlip(p=0.5),
-            A.ShiftScaleRotate( shift_limit=0.06, scale_limit=0.1, rotate_limit=15, p=0.7),
-            A.ElasticTransform(p=0.3, alpha=10, sigma=120 * 0.05, alpha_affine=120 * 0.03),
-            A.RandomBrightnessContrast(brightness_limit=0.2, contrast_limit=0.2, p=0.7),
-            ToTensorV2(), # This should be the last step if needed
-        ])
-        self.val_transforms = A.Compose([
-            A.Normalize(mean=(0.485, 0.456, 0.406), std=(0.229, 0.224, 0.225)),
-            ToTensorV2(), # This should be the last step if needed
-        ])
-
-    def setup(self, stage: str = None):
-
-        data_path = Path(self.cfg.data_dir)
-        df = pd.read_csv(data_path / "train_df.csv")
-        train_uids = df[df["fold_id"] != self.cfg.fold_id]["SeriesInstanceUID"]
-        val_uids = df[df["fold_id"] == self.cfg.fold_id]["SeriesInstanceUID"]
-
-        self.train_dataset = NpzVolumeSliceDataset(uids=list(train_uids), cfg=self.cfg,transform=self.train_transforms)
-        self.val_dataset = NpzVolumeSliceDataset(uids=list(val_uids), cfg=self.cfg, transform=self.val_transforms, mode="val")
-=======
-        else:
-            loc_labels = np.zeros((volume.shape[0], self.num_classes))
-            label = np.zeros(volume.shape[0])
-
-            volume = np.stack([volume, volume, volume], axis=1)
-
-            if self.transform:
-                volume = self.transform(image=volume)["image"]
-
-            if int(rowdf["Aneurysm Present"].iloc[0]) == 1:
-                for slice_idx in labeldf["z"]:
-                    class_idxs = [LABELS_TO_IDX[c] for c in labeldf[labeldf["z"] == slice_idx]["location"]]
-                    loc_labels[slice_idx, class_idxs] = 1
-                    label[slice_idx] = 1
->>>>>>> 3efe0827
-
     def train_dataloader(self):
         return DataLoader(self.train_dataset, batch_size=self.cfg.batch_size, shuffle=True, num_workers=self.cfg.num_workers, pin_memory=True)
     
