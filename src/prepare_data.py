import pandas as pd
import numpy as np
from sklearn.model_selection import StratifiedKFold
import ast
from pathlib import Path
import os
import pydicom
import cv2
import multiprocessing
from tqdm import tqdm
import sys
from typing import Tuple

sys.path.append('../')
from configs.data_config import *

# Globals used by multiprocessing workers
label_df_global = None
target_dir_global = None

def initializer(label_df, target_dir):
    global label_df_global
    global target_dir_global
    label_df_global = label_df
    target_dir_global = target_dir

def apply_dicom_windowing(img: np.ndarray, window_center: float, window_width: float) -> np.ndarray:
    img_min = window_center - window_width // 2
    img_max = window_center + window_width // 2
    img = np.clip(img, img_min, img_max)
    img = (img - img_min) / (img_max - img_min + 1e-7)
    return (img * 255).astype(np.uint8)

def get_windowing_params(modality: str) -> Tuple[float, float]:
    return windows.get(modality, (40, 80))

def process_slice(img, ds):
    modality = getattr(ds, 'Modality', 'CT')
    if hasattr(ds, 'RescaleSlope') and hasattr(ds, 'RescaleIntercept'):
        img = img * ds.RescaleSlope + ds.RescaleIntercept
    window_center, window_width = get_windowing_params(modality)
    img = apply_dicom_windowing(img, window_center, window_width)
    img = cv2.resize(img, (IMG_SIZE, IMG_SIZE))
    return img

def process_dicom_series(uid: str):
    global label_df_global
    series_path = Path(f"{data_path}/series/{uid}")
    all_filepaths = sorted([
        os.path.join(root, file)
        for root, _, files in os.walk(series_path)
        for file in files if file.endswith('.dcm')
    ])

    if not all_filepaths:
        print(f"No DCM files found for {uid}")
        return np.array([]), []

    slices = []
    instance_numbers = []

    for filepath in all_filepaths:
        ds = pydicom.dcmread(filepath, force=True)
        img = ds.pixel_array.astype(np.float32)

        if img.ndim == 3 and img.shape[-1] == 3:
            imgs = [cv2.cvtColor(img.astype(np.uint8), cv2.COLOR_BGR2GRAY).astype(np.float32)]
        elif img.ndim == 3:
            imgs = list(img)
        else:
            imgs = [img]

        for img in imgs:
            if hasattr(ds, "InstanceNumber"):
                instance_numbers.append(ds.InstanceNumber)
            z_val = getattr(ds, "ImagePositionPatient", [0])[-1] if hasattr(ds, "ImagePositionPatient") else int(getattr(ds, "InstanceNumber", 0))
            slices.append((z_val, process_slice(img, ds)))

    instance_numbers = sorted(instance_numbers)
    start_instance_number = instance_numbers[0] - 1 if instance_numbers else 0
    slices = sorted(slices, key=lambda x: x[0])
    volume = np.array([s[1] for s in slices])

    selected_idxs = list(range(0, volume.shape[0], FACTOR))
    uid_label_df = label_df_global[label_df_global["SeriesInstanceUID"] == uid]
    required_idxs = [int(idx) - start_instance_number for idx in uid_label_df["z"]]

    if required_idxs:
        final_idxs = sorted(set(selected_idxs).union(required_idxs))
        mapped_idxs = [final_idxs.index(idx) for idx in required_idxs]
    else:
        final_idxs = sorted(selected_idxs)
        mapped_idxs = []

    return volume[final_idxs], mapped_idxs

def process_and_save(uid: str):
    try:
        vol, mapped_idx = process_dicom_series(uid)
        np.savez_compressed(target_dir_global / f"slices/{uid}.npz", vol=vol)
        return {"uid": uid, "mapped_idx": mapped_idx}
    except Exception as e:
        print(f"Error processing {uid}: {e}")
        return {"uid": uid, "mapped_idx": []}

if __name__ == "__main__":
<<<<<<< HEAD

    IMG_SIZE = 640
    FACTOR = 1
    SEED = 42
    N_FOLDS = 5
    CORES = 8


    root_path = Path("rsna_data")
    target_dir = root_path / "processed"

=======
    root_path = Path(data_path)
    target_dir = root_path / "processed"
>>>>>>> 43317234
    os.makedirs(target_dir, exist_ok=True)

    train_df = pd.read_csv(root_path / "train.csv")
    label_df = pd.read_csv(root_path / "train_localizers.csv")
    mf_dicom_uids = pd.read_csv(root_path / "multiframe_dicoms.csv")

    if not os.path.exists(f'{target_dir}/slices'):
        os.makedirs(f'{target_dir}/slices')

    ignore_uids = [
        "1.2.826.0.1.3680043.8.498.11145695452143851764832708867797988068",
        "1.2.826.0.1.3680043.8.498.35204126697881966597435252550544407444",
        "1.2.826.0.1.3680043.8.498.87480891990277582946346790136781912242"
    ] + list(mf_dicom_uids["SeriesInstanceUID"])

    train_df = train_df[~train_df["SeriesInstanceUID"].isin(ignore_uids)].reset_index(drop=True)
    train_df["fold_id"] = 0

    sgkf = StratifiedKFold(n_splits=N_FOLDS, random_state=SEED, shuffle=True)
    for i, (_, test_index) in enumerate(sgkf.split(train_df["SeriesInstanceUID"], train_df["Aneurysm Present"])):
        train_df.loc[test_index, "fold_id"] = i

    label_df["x"] = label_df["coordinates"].map(lambda x: ast.literal_eval(x)['x'])
    label_df["y"] = label_df["coordinates"].map(lambda x: ast.literal_eval(x)['y'])
    label_df["z"] = -1

    for idx, row in label_df.iterrows():
        uid, sop = row["SeriesInstanceUID"], row["SOPInstanceUID"]
        dcm_path = root_path / "series" / uid / f"{sop}.dcm"
        try:
            ds = pydicom.dcmread(dcm_path)
            label_df.at[idx, 'z'] = int(ds.InstanceNumber) - 1
        except Exception as e:
            print(f"Failed to read DICOM for label {uid}/{sop}: {e}")

    label_df.drop(columns=["coordinates"], inplace=True)

    uids_to_process = train_df["SeriesInstanceUID"].unique()
    print(f"Starting processing for {len(uids_to_process)} UIDs...")

    with multiprocessing.Pool(
        processes=CORES,
        initializer=initializer,
        initargs=(label_df, target_dir)
    ) as pool:
        results = list(tqdm(pool.imap_unordered(process_and_save, uids_to_process), total=len(uids_to_process)))

    print("\nProcessing complete.")

    for r in results:
        uid, mapped = r["uid"], r["mapped_idx"]
        if mapped:
            label_df.loc[label_df["SeriesInstanceUID"] == uid, "z"] = mapped

    label_df.to_csv(target_dir / "label_df.csv", index=False)
    train_df.to_csv(target_dir / "train_df.csv", index=False)<|MERGE_RESOLUTION|>--- conflicted
+++ resolved
@@ -104,7 +104,6 @@
         return {"uid": uid, "mapped_idx": []}
 
 if __name__ == "__main__":
-<<<<<<< HEAD
 
     IMG_SIZE = 640
     FACTOR = 1
@@ -116,11 +115,7 @@
     root_path = Path("rsna_data")
     target_dir = root_path / "processed"
 
-=======
-    root_path = Path(data_path)
-    target_dir = root_path / "processed"
->>>>>>> 43317234
-    os.makedirs(target_dir, exist_ok=True)
+    os.mkdir(target_dir, exist_ok=True)
 
     train_df = pd.read_csv(root_path / "train.csv")
     label_df = pd.read_csv(root_path / "train_localizers.csv")
