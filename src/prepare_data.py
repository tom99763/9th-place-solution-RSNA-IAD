--- conflicted
+++ resolved
@@ -30,90 +30,6 @@
     global target_dir_global
     label_df_global = label_df
     target_dir_global = target_dir
-
-<<<<<<< HEAD
-def preprocess_dcm_slice(image, dcm, output_size=(IMG_SIZE, IMG_SIZE), window_level=150, window_width=350):
-    """
-    Reads and preprocesses a single DICOM slice from a CTA or MRA scan.
-
-    For CTA scans, it applies a specific vascular window to highlight arteries.
-    For other modalities like MRA, it performs standard min-max normalization.
-    The final image is resized and returned as an 8-bit grayscale numpy array.
-
-    Args:
-        dcm_path (str): The full path to the .dcm file.
-        output_size (tuple): The target dimensions for the output image (width, height).
-        window_level (int): The window level (center) for CTA windowing in HU.
-        window_width (int): The window width for CTA windowing in HU.
-
-    Returns:
-        numpy.ndarray: The preprocessed 8-bit grayscale image, or None if an error occurs.
-    """
-    try:
-
-        # Get the pixel data from the DICOM file
-        image = image.astype(np.float64)
-
-        # 2. Check if the modality is 'CT' to decide on the processing method
-        # The DICOM tag (0008,0060) specifies the modality
-        is_ct_scan = 'CT' in dcm.get('Modality', '').upper()
-
-        if is_ct_scan:
-            # For CT scans, convert pixel data to Hounsfield Units (HU)
-            # using the Rescale Slope and Intercept values from DICOM metadata
-            if 'RescaleSlope' in dcm and 'RescaleIntercept' in dcm:
-                image = image * dcm.RescaleSlope + dcm.RescaleIntercept
-
-            # Apply the vascular windowing
-            lower_bound = window_level - (window_width / 2)
-            upper_bound = window_level + (window_width / 2)
-            
-            # Clip the image to the window range
-            image = np.clip(image, lower_bound, upper_bound)
-            
-            # Normalize the windowed image to a 0-255 scale
-            image = ((image - lower_bound) / window_width) * 255.0
-
-        else:
-            # 3. For non-CT scans (like MRA), perform standard min-max normalization
-            if np.max(image) != np.min(image):
-                image = ((image - np.min(image)) / (np.max(image) - np.min(image))) * 255.0
-
-        # Convert the final processed image to an 8-bit unsigned integer format
-        image = image.astype(np.uint8)
-
-        # 4. Resize the image to the desired output size
-        processed_image = cv2.resize(image, output_size, interpolation=cv2.INTER_LINEAR)
-
-        return processed_image
-
-    except Exception as e:
-        print(f"Error processing the file {dcm_path}: {e}")
-        return None
-
-=======
-def apply_dicom_windowing(img: np.ndarray, window_center: float, window_width: float, preserve_contrast=True) -> np.ndarray:
-    img_min = window_center - window_width / 2
-    img_max = window_center + window_width / 2
-    img_clipped = np.clip(img, img_min, img_max)
-    img_normalized = (img_clipped - img_min) / (img_max - img_min + 1e-7)
-    img_processed = (img_normalized * 255).astype(np.uint8)
-    if preserve_contrast:
-        img_processed = cv2.equalizeHist(img_processed)
-    return img_processed
-
-def get_windowing_params(modality: str) -> Tuple[float, float]:
-    return windows.get(modality, (40, 80))
-
-def process_slice(img, ds):
-    modality = getattr(ds, 'Modality', 'CT')
-    if hasattr(ds, 'RescaleSlope') and hasattr(ds, 'RescaleIntercept'):
-        img = img * ds.RescaleSlope + ds.RescaleIntercept
-    window_center, window_width = get_windowing_params(modality)
-    img = apply_dicom_windowing(img, window_center, window_width)
-    img = cv2.resize(img, (IMG_SIZE, IMG_SIZE))
-    return img
->>>>>>> 3efe0827
 
 def process_dicom_series(uid: str):
     global label_df_global
