max_epochs: 64
accelerator: gpu
devices: 1
precision: 16-mixed
<<<<<<< HEAD
check_val_every_n_epoch: 3
=======
check_val_every_n_epoch: 2
strategy: auto
>>>>>>> 43317234
<|MERGE_RESOLUTION|>--- conflicted
+++ resolved
@@ -2,9 +2,5 @@
 accelerator: gpu
 devices: 1
 precision: 16-mixed
-<<<<<<< HEAD
 check_val_every_n_epoch: 3
-=======
-check_val_every_n_epoch: 2
-strategy: auto
->>>>>>> 43317234
+strategy: auto