<<<<<<< HEAD
max_epochs: 64
accelerator: gpu
devices: 1
precision: 16-mixed
check_val_every_n_epoch: 1
=======
max_epochs: 200
accelerator: gpu
devices: 1
precision: 16-mixed
check_val_every_n_epoch: 10
>>>>>>> 49653b7e
strategy: auto<|MERGE_RESOLUTION|>--- conflicted
+++ resolved
@@ -1,14 +1,6 @@
-<<<<<<< HEAD
-max_epochs: 64
-accelerator: gpu
-devices: 1
-precision: 16-mixed
-check_val_every_n_epoch: 1
-=======
 max_epochs: 200
 accelerator: gpu
 devices: 1
 precision: 16-mixed
 check_val_every_n_epoch: 10
->>>>>>> 49653b7e
 strategy: auto