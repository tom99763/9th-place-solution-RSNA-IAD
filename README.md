
# 9th-place-solution-RSNA Intracranial Aneurysm Detection

## Install Dependencies
```bash
pip3 install -r requirements.txt
```

## Yolo 2.5D

### Environment 
| Hardware Setup | GPU | CPU | RAM | Time per Fold | Total (5 folds) |
| --- | --- | --- | --- | --- | --- |
| @sersasj | RTX 3090 | Intel Core i5-12400F (12) @ 4.4GHz | 32GB | 4-5 hours | ~24 hours |
| @iamparadox | RTX 4090 | AMD Ryzen 9 7950X (32) @ 5.883GHz | 64GB | ~2 hours | ~10 hours |

To reproduce yolo 2.5D

1. Get all the competition data and setup directory structure

```bash
<<<<<<< HEAD
    ./get-data.sh
=======
# Download the dataset into that directory
kaggle datasets download -d sersasj/ultralytcs-timm-rsna -p ./yolo25d

# Unzip the dataset inside the same directory
unzip ./yolo25d/ultralytcs-timm-rsna.zip -d ./yolo25d
>>>>>>> a3ceb44d
```

2. Prepare data:

```bash
python3 ./yolo25d/prepare_yolo_dataset.py --generate-all-folds --out-name yolo_dataset --img-size 512 --label-scheme locations --yaml-out-dir configs --yaml-name-template yolo_fold{fold}.yaml --overwrite --rgb-mode
```

3. Train YOLO 11m:

```bash
<<<<<<< HEAD
python3 ./run_yolo_pipeline.py  --epochs 80 --img 512 --batch 32 --model yolo11m.pt --project ./models --name yolo_11m --data-fold-template configs/yolo_fold{fold}.yaml  --folds 0,1,2,3,4 --cls 1.0
=======
python3 ./yolo25d/run_yolo_pipeline.py  --epochs 80 --img 512 --batch 32 --model yolo11m.pt --project yolo_aneurysm_locations --name yolo_11m --rgb-mode --data-fold-template configs/yolo_fold{fold}.yaml  --folds 0,1,2,3,4 --cls 1.0
>>>>>>> a3ceb44d
```

4. Train Yolo with tf_efficientnetv2_s.in21k_ft_in1k backbone:

```bash
<<<<<<< HEAD
python3 ./run_yolo_pipeline.py  --epochs 100 --img 512 --batch 32 --model yolo-11-effnetv2_s.yaml --project ./models/ --name yolo_effv2 --data-fold-template configs/yolo_fold{fold}.yaml  --folds 0 --cls 1.0
```

5. Strip best weights for trained yolo:

```
python3 ./get_weights.py
```

Now all the weights of the the trained YOLO(s) will be present under ./models with format: yolo_{model_version}_fold{fold_number}.pt


## EfficientV2s + 3D-CenterNet (Flayer)
=======
python3 ./yolo25d/run_yolo_pipeline.py  --epochs 50 --img 512 --batch 32 --model yolo-11-effnetv2_s.yaml --project yolo_aneurysm_locations --name yolo_effnetv2 --rgb-mode --data-fold-template configs/yolo_fold{fold}.yaml  --folds 0,1,2,3,4 --cls 1.0
```

5. Output weights:
```
yolo25d/yolo-11m-2.5D_[fold id]/weights/best.pt
yolo25d/cv_effnetv2_s_drop_path_25d_[fold id]/weights/best.pt
```

## EfficientV2s + 3D-CenterNet (Flayer)


## Meta Classifier

1. Generate trained weights of meta classifier:
```batch
python3 ./train_meta_classifier.py
```

2. Output weights
```
meta_classifier/cat/meta_classifier_[class name]_fold_fold[fold id].pkl
meta_classifier/lgb/meta_classifier_[class name]_fold_fold[fold id].pkl
meta_classifier/xgb/meta_classifier_[class name]_fold_fold[fold id].pkl
```
>>>>>>> a3ceb44d
<|MERGE_RESOLUTION|>--- conflicted
+++ resolved
@@ -19,15 +19,11 @@
 1. Get all the competition data and setup directory structure
 
 ```bash
-<<<<<<< HEAD
-    ./get-data.sh
-=======
 # Download the dataset into that directory
 kaggle datasets download -d sersasj/ultralytcs-timm-rsna -p ./yolo25d
 
 # Unzip the dataset inside the same directory
 unzip ./yolo25d/ultralytcs-timm-rsna.zip -d ./yolo25d
->>>>>>> a3ceb44d
 ```
 
 2. Prepare data:
@@ -39,18 +35,19 @@
 3. Train YOLO 11m:
 
 ```bash
-<<<<<<< HEAD
-python3 ./run_yolo_pipeline.py  --epochs 80 --img 512 --batch 32 --model yolo11m.pt --project ./models --name yolo_11m --data-fold-template configs/yolo_fold{fold}.yaml  --folds 0,1,2,3,4 --cls 1.0
-=======
 python3 ./yolo25d/run_yolo_pipeline.py  --epochs 80 --img 512 --batch 32 --model yolo11m.pt --project yolo_aneurysm_locations --name yolo_11m --rgb-mode --data-fold-template configs/yolo_fold{fold}.yaml  --folds 0,1,2,3,4 --cls 1.0
->>>>>>> a3ceb44d
 ```
 
 4. Train Yolo with tf_efficientnetv2_s.in21k_ft_in1k backbone:
 
 ```bash
-<<<<<<< HEAD
-python3 ./run_yolo_pipeline.py  --epochs 100 --img 512 --batch 32 --model yolo-11-effnetv2_s.yaml --project ./models/ --name yolo_effv2 --data-fold-template configs/yolo_fold{fold}.yaml  --folds 0 --cls 1.0
+python3 ./yolo25d/run_yolo_pipeline.py  --epochs 50 --img 512 --batch 32 --model yolo-11-effnetv2_s.yaml --project yolo_aneurysm_locations --name yolo_effnetv2 --rgb-mode --data-fold-template configs/yolo_fold{fold}.yaml  --folds 0,1,2,3,4 --cls 1.0
+```
+
+5. Output weights:
+```
+yolo25d/yolo-11m-2.5D_[fold id]/weights/best.pt
+yolo25d/cv_effnetv2_s_drop_path_25d_[fold id]/weights/best.pt
 ```
 
 5. Strip best weights for trained yolo:
@@ -61,17 +58,6 @@
 
 Now all the weights of the the trained YOLO(s) will be present under ./models with format: yolo_{model_version}_fold{fold_number}.pt
 
-
-## EfficientV2s + 3D-CenterNet (Flayer)
-=======
-python3 ./yolo25d/run_yolo_pipeline.py  --epochs 50 --img 512 --batch 32 --model yolo-11-effnetv2_s.yaml --project yolo_aneurysm_locations --name yolo_effnetv2 --rgb-mode --data-fold-template configs/yolo_fold{fold}.yaml  --folds 0,1,2,3,4 --cls 1.0
-```
-
-5. Output weights:
-```
-yolo25d/yolo-11m-2.5D_[fold id]/weights/best.pt
-yolo25d/cv_effnetv2_s_drop_path_25d_[fold id]/weights/best.pt
-```
 
 ## EfficientV2s + 3D-CenterNet (Flayer)
 
@@ -88,5 +74,4 @@
 meta_classifier/cat/meta_classifier_[class name]_fold_fold[fold id].pkl
 meta_classifier/lgb/meta_classifier_[class name]_fold_fold[fold id].pkl
 meta_classifier/xgb/meta_classifier_[class name]_fold_fold[fold id].pkl
-```
->>>>>>> a3ceb44d
+```